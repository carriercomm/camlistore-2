--- conflicted
+++ resolved
@@ -1,326 +1,4 @@
 { "_for-emacs": "-*- mode: js2;-*-",
-<<<<<<< HEAD
-  "handlerConfig": true,
-  "baseURL": ["_env", "${CAMLI_BASEURL}"],
-  "auth": ["_env", "${CAMLI_AUTH}"],
-  "https": ["_env", "${CAMLI_TLS}", false],
-  "httpsCert": "config/selfgen_pem.crt",
-  "httpsKey": "config/selfgen_pem.key",
-  "prefixes": {
-     "/": {
-         "handler": "root",
-         "handlerArgs": {
-             "ownerName": ["_env", "${USER}-dev"],
-             "blobRoot": "/bs-recv/",
-             "statusRoot": "/status/",
-             "searchRoot": "/my-search/",
-             "stealth": false
-         }
-     },
-
-      "/blog/": {
-          "enabled": ["_env", "${CAMLI_PUBLISH_ENABLED}"],
-          "handler": "publish",
-          "handlerArgs": {
-              "rootName": "dev-blog-root",
-              "blobRoot": "/bs/",
-              "searchRoot": "/my-search/",
-              "cache": "/cache/",
-              "goTemplate": "blog.html",
-              "devBootstrapPermanodeUsing": "/sighelper/"
-          }
-      },
-
-      "/pics/": {
-          "enabled": ["_env", "${CAMLI_PUBLISH_ENABLED}"],
-          "handler": "publish",
-          "handlerArgs": {
-              "rootName": "dev-pics-root",
-              "blobRoot": "/bs/",
-              "searchRoot": "/my-search/",
-              "cache": "/cache/",
-              "css": ["pics.css"],
-              "js": ["pics.js"],
-              "goTemplate": "gallery.html",
-              "devBootstrapPermanodeUsing": "/sighelper/"
-          }
-      },
-
-      "/stub-test-disable/": {
-          "handler": "publish",
-          "enabled": false,
-          "handlerArgs": {
-          }
-      },
-
-     "/ui/": {
-         "handler": "ui",
-         "handlerArgs": {
-             "sourceRoot": ["_env", "${CAMLI_DEV_CAMLI_ROOT}", ""],
-             "jsonSignRoot": "/sighelper/",
-             "cache": "/cache/",
-             "scaledImage": {
-                "type": "kv",
-                "file": ["_env", "${CAMLI_ROOT_CACHE}/thumbnails.kv", ""]
-             },
-             "publishRoots": ["/blog/", "/pics/"]
-         }
-     },
-
-     "/status/": {
-         "handler": "status"
-     },
-
-      "/sync-index/": {
-          "handler": "sync",
-          "handlerArgs": {
-              "from": "/bs/",
-              "to": ["_env", "${CAMLI_INDEXER_PATH}"],
-              "queue": { "type": "memory" },
-              "fullSyncOnStart": ["_env", "${CAMLI_FULL_INDEX_SYNC_ON_START}"],
-              "blockingFullSyncOnStart": ["_env", "${CAMLI_FULL_INDEX_SYNC_ON_START}"]
-          }
-      },
-
-      "/sync-r1/": {
-          "handler": "sync",
-          "handlerArgs": {
-              "from": "/bs/",
-              "to": "/r1/",
-              "queue": { "type": "memory" }
-          }
-      },
-
-      "/sighelper/": {
-          "handler": "jsonsign",
-          "handlerArgs": {
-              "secretRing": ["_env", "${CAMLI_SECRET_RING}"],
-              "keyId": ["_env", "${CAMLI_KEYID}"],
-              "publicKeyDest": "/bs/"
-          }
-     },
-
-      "/bs-recv/": {
-          "handler": "storage-replica",
-          "handlerArgs": {
-              "minWritesForSuccess": 2,
-              "backends": ["/bs/", ["_env", "${CAMLI_INDEXER_PATH}"]],
-              "readBackends": ["/bs/"]
-          }
-      },
-
-      "/cond-unused/": {
-          "handler": "storage-cond",
-          "handlerArgs": {
-              "write": {
-                  "if": "isSchema",
-                  "then": "/bs-recv/",
-                  "else": "/bs/"
-              },
-              "read": "/bs/"
-          }
-      },
-
-     "/bs/": {
-         "handler": "storage-filesystem",
-         "handlerArgs": {
-            "path": ["_env", "${CAMLI_ROOT}"]
-          }
-     },
-
-     "/cache/": {
-         "handler": "storage-filesystem",
-         "handlerArgs": {
-            "path": ["_env", "${CAMLI_ROOT_CACHE}"]
-          }
-     },
-
-     "/sharder/": {
-         "handler": "storage-shard",
-         "handlerArgs": {
-             "backends": ["/s1/", "/s2/"]
-          }
-     },
-
-     "/s1/": {
-         "handler": "storage-filesystem",
-         "handlerArgs": {
-            "path": ["_env", "${CAMLI_ROOT_SHARD1}"]
-          }
-     },
-
-      "/s2/": {
-          "handler": "storage-filesystem",
-          "handlerArgs": {
-              "path": ["_env", "${CAMLI_ROOT_SHARD2}"]
-          }
-      },
-
-      "/repl/": {
-          "handler": "storage-replica",
-          "handlerArgs": {
-              "backends": ["/r1/", "/r2/", "/r3/"],
-              "minWritesForSuccess": 2
-          }
-      },
-
-     "/r1/": {
-         "handler": "storage-diskpacked",
-         "handlerArgs": {
-            "path": ["_env", "${CAMLI_ROOT_REPLICA1}"]
-          }
-     },
-
-     "/r2/": {
-         "handler": "storage-filesystem",
-         "handlerArgs": {
-            "path": ["_env", "${CAMLI_ROOT_REPLICA2}"]
-          }
-     },
-
-     "/r3/": {
-         "handler": "storage-filesystem",
-         "handlerArgs": {
-            "path": ["_env", "${CAMLI_ROOT_REPLICA3}"]
-          }
-     },
-
-     "/enc/": {
-          "handler": "storage-encrypt",
-          "handlerArgs": {
-              "I_AGREE": "that encryption support hasn't been peer-reviewed, isn't finished, and its format might change.",
-              "meta": "/encmeta/",
-              "blobs": "/encblob/",
-              "metaIndex": { "type": "memory" },
-              "passPhrase": "veing4EeLoojufou"
-          }
-      },
-
-     "/encmeta/": {
-         "handler": "storage-filesystem",
-         "handlerArgs": {
-            "path": ["_env", "${CAMLI_ROOT_ENCMETA}"]
-          }
-     },
-
-     "/encblob/": {
-         "handler": "storage-filesystem",
-         "handlerArgs": {
-            "path": ["_env", "${CAMLI_ROOT_ENCBLOB}"]
-          }
-     },
-
-     "/index-kv/": {
-         "enabled": ["_env", "${CAMLI_KVINDEX_ENABLED}"],
-         "handler": "storage-kvfileindexer",
-         "handlerArgs": {
-             "blobSource": "/bs/",
-             "file": ["_env", "${CAMLI_DBNAME}", ""]
-         }
-     },
-
-     "/index-mongo/": {
-         "enabled": ["_env", "${CAMLI_MONGO_ENABLED}", true],
-         "handler": "storage-mongodbindexer",
-         "handlerArgs": {
-             "host": "localhost",
-             "database": ["_env", "${CAMLI_DBNAME}"],
-             "blobSource": "/bs/"
-         }
-     },
-
-     "/index-mysql/": {
-         "enabled": ["_env", "${CAMLI_MYSQL_ENABLED}", true],
-         "handler": "storage-mysqlindexer",
-         "handlerArgs": {
-             "database": ["_env", "${CAMLI_DBNAME}"],
-             "user": "root",
-             "password": "root",
-             "host": "127.0.0.1",
-             "blobSource": "/bs/"
-         }
-     },
-
-     "/index-postgres/": {
-         "enabled": ["_env", "${CAMLI_POSTGRES_ENABLED}", true],
-         "handler": "storage-postgresindexer",
-         "handlerArgs": {
-             "database": ["_env", "${CAMLI_DBNAME}"],
-             "user": "postgres",
-             "password": "postgres",
-             "host": "127.0.0.1",
-             "blobSource": "/bs/"
-         }
-     },
-
-     "/index-sqlite/": {
-         "enabled": ["_env", "${CAMLI_SQLITE_ENABLED}", true],
-         "handler": "storage-sqliteindexer",
-         "handlerArgs": {
-             "file": ["_env", "${CAMLI_DBNAME}"],
-             "blobSource": "/bs/"
-         }
-     },
-
-     "/my-search/": {
-         "handler": "search",
-         "handlerArgs": {
-             "index": ["_env", "${CAMLI_INDEXER_PATH}"],
-             "owner": ["_env", "${CAMLI_PUBKEY_BLOBREF}"],
-             "slurpToMemory": true,
-             "devBlockStartupOn": "/sync-index/"
-         }
-     },
-
-     "/importer-dummy/": {
-         "handler": "importer-dummy",
-         "handlerArgs": {
-             "url": "http://localhost:8080/foo.json",
-             "username": "alice",
-             "authToken": "xyz"
-         }
-     },
-
-    "/importer-flickr/": {
-      "handler": "importer-flickr",
-      "enabled": ["_env", "${CAMLI_FLICKR_ENABLED}", false],
-      "handlerArgs": {
-        "apiKey": ["_env", "${CAMLI_FLICKR_API_KEY}", ""]
-      }
-    },
-
-    "/importer-foursquare/": {
-      "handler": "importer-foursquare",
-      "enabled": ["_env", "${CAMLI_FOURSQUARE_ENABLED}", false],
-      "handlerArgs": {
-        "apiKey": ["_env", "${CAMLI_FOURSQUARE_API_KEY}", ""]
-      }
-    },
-
-    "/importer-picasa/": {
-      "handler": "importer-picasa",
-      "enabled": ["_env", "${CAMLI_PICASA_ENABLED}", false],
-      "handlerArgs": {
-        "apiKey": ["_env", "${CAMLI_PICASA_API_KEY}", ""]
-      }
-    },
-
-    "/importer-twitter/": {
-      "handler": "importer-twitter",
-      "enabled": ["_env", "${CAMLI_TWITTER_ENABLED}", false],
-      "handlerArgs": {
-        "apiKey": ["_env", "${CAMLI_TWITTER_API_KEY}", ""]
-      }
-    },
-
-     "/share/": {
-         "handler": "share",
-         "handlerArgs": {
-             "blobRoot": "/bs/"
-         }
-     }
-  }
-=======
 	"handlerConfig": true,
 	"baseURL": ["_env", "${CAMLI_BASEURL}"],
 	"auth": ["_env", "${CAMLI_AUTH}"],
@@ -513,7 +191,7 @@
 				"meta": "/encmeta/",
 				"blobs": "/encblob/",
 				"metaIndex": { "type": "memory" },
-				"key": "000102030405060708090a0b0c0d0e0f"
+				"passPhrase": "veing4EeLoojufou"
 			}
 		},
 
@@ -637,6 +315,4 @@
 			}
 		}
 	}
->>>>>>> 8bfe4973
-
 }