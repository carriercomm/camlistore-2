Fields common to files, directories, symlinks and FIFOs.

{"camliVersion": 1,
<<<<<<< HEAD
 "camliType": "...",  // one of "file", "directory", "symlink", "FIFO"
=======
 "camliType": "...",  // one of "file", "directory", "symlink", "fifo"
>>>>>>> 131c8378

  // At most one of these may be set. (zero may be present only for large files' subranges,
  // represented as a tree of file schemas)  But exactly one of these is required for
  // top-level files, directories, symlinks, FIFOs, e.t.c.
  "fileName": "if-it-is-utf8.txt",    // only for utf-8
  "fileNameBytes": [65, 234, 234, 192, 23, 123],   // if unknown charset (not recommended)

  // Optional:
  "unixPermission": "0755",  // no octal in JSON, so octal as string
  "unixOwnerId": 1000,
  "unixOwner": "bradfitz",
  "unixGroupId": 500,
  "unixGroup": "camliteam",
  "unixXattrs": [....],  // TBD
  "unixMtime": "2010-07-10T17:14:51.5678Z",  // UTC-- ISO 8601, as many significant digits as known
  "unixCtime": "2010-07-10T17:20:03.9212Z",  // UTC-- ISO 8601, best-effort to match unix meaning

  // Not recommended to include, but if you must: (atime is a bit silly)
  "unixAtime": "2010-07-10T17:14:22.1234Z",  // UTC-- ISO 8601
}<|MERGE_RESOLUTION|>--- conflicted
+++ resolved
@@ -1,11 +1,7 @@
 Fields common to files, directories, symlinks and FIFOs.
 
 {"camliVersion": 1,
-<<<<<<< HEAD
- "camliType": "...",  // one of "file", "directory", "symlink", "FIFO"
-=======
  "camliType": "...",  // one of "file", "directory", "symlink", "fifo"
->>>>>>> 131c8378
 
   // At most one of these may be set. (zero may be present only for large files' subranges,
   // represented as a tree of file schemas)  But exactly one of these is required for
