--- conflicted
+++ resolved
@@ -284,9 +284,6 @@
 		}
 		return nil
 	case "symlink":
-<<<<<<< HEAD
-		name := filepath.Join(targ, b.FileName())
-=======
 		sf, ok := b.AsStaticFile()
 		if !ok {
 			return errors.New("blob is not a static file")
@@ -296,19 +293,13 @@
 			return errors.New("blob is not a symlink")
 		}
 		name := filepath.Join(targ, sl.FileName())
->>>>>>> eb1be5d0
 		if _, err := os.Lstat(name); err == nil {
 			if *flagVerbose {
 				log.Printf("Skipping creating symbolic link %s: A file with that name exists", name)
 			}
 			return nil
 		}
-<<<<<<< HEAD
-
-		target := b.SymlinkTargetString()
-=======
 		target := sl.SymlinkTargetString()
->>>>>>> eb1be5d0
 		if target == "" {
 			return errors.New("symlink without target")
 		}
