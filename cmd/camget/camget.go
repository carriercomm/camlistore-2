/*
Copyright 2011 Google Inc.

Licensed under the Apache License, Version 2.0 (the "License");
you may not use this file except in compliance with the License.
You may obtain a copy of the License at

     http://www.apache.org/licenses/LICENSE-2.0

Unless required by applicable law or agreed to in writing, software
distributed under the License is distributed on an "AS IS" BASIS,
WITHOUT WARRANTIES OR CONDITIONS OF ANY KIND, either express or implied.
See the License for the specific language governing permissions and
limitations under the License.
*/

package main

import (
	"bytes"
	"errors"
	"flag"
	"fmt"
	"io"
	"log"
	"net/http"
	"os"
	"path/filepath"

	"camlistore.org/pkg/blob"
	"camlistore.org/pkg/buildinfo"
	"camlistore.org/pkg/cacher"
	"camlistore.org/pkg/client"
	"camlistore.org/pkg/httputil"
	"camlistore.org/pkg/index"
	"camlistore.org/pkg/schema"
)

var (
	flagVersion     = flag.Bool("version", false, "show version")
	flagVerbose     = flag.Bool("verbose", false, "be verbose")
	flagHTTP        = flag.Bool("verbose_http", false, "show HTTP request summaries")
	flagCheck       = flag.Bool("check", false, "just check for the existence of listed blobs; returning 0 if all are present")
	flagOutput      = flag.String("o", "-", "Output file/directory to create.  Use -f to overwrite.")
	flagGraph       = flag.Bool("graph", false, "Output a graphviz directed graph .dot file of the provided root schema blob, to be rendered with 'dot -Tsvg -o graph.svg graph.dot'")
	flagContents    = flag.Bool("contents", false, "If true and the target blobref is a 'bytes' or 'file' schema blob, the contents of that file are output instead.")
	flagShared      = flag.String("shared", "", "If non-empty, the URL of a \"share\" blob. The URL will be used as the root of future fetches. Only \"haveref\" shares are currently supported.")
	flagTrustedCert = flag.String("cert", "", "If non-empty, the fingerprint (20 digits lowercase prefix of the SHA256 of the complete certificate) of the TLS certificate we trust for the share URL. Requires --shared.")
	flagInsecureTLS = flag.Bool("insecure", false, "If set, when using TLS, the server's certificates verification is disabled, and they are not checked against the trustedCerts in the client configuration either.")
)

func main() {
	client.AddFlags()
	flag.Parse()

	if *flagVersion {
		fmt.Fprintf(os.Stderr, "camget version: %s\n", buildinfo.Version())
		return
	}

	if *flagGraph && flag.NArg() != 1 {
		log.Fatalf("The --graph option requires exactly one parameter.")
	}

	var cl *client.Client
	var items []blob.Ref

	if *flagShared != "" {
		if client.ExplicitServer() != "" {
			log.Fatal("Can't use --shared with an explicit blobserver; blobserver is implicit from the --shared URL.")
		}
		if flag.NArg() != 0 {
			log.Fatal("No arguments permitted when using --shared")
		}
		cl1, target, err := client.NewFromShareRoot(*flagShared,
			client.OptionInsecure(*flagInsecureTLS),
			client.OptionTrustedCert(*flagTrustedCert))
		if err != nil {
			log.Fatal(err)
		}
		cl = cl1
		items = append(items, target)
	} else {
		if *flagTrustedCert != "" {
			log.Fatal("Can't use --cert without --shared.")
		}
		cl = client.NewOrFail()
		for n := 0; n < flag.NArg(); n++ {
			arg := flag.Arg(n)
			br, ok := blob.Parse(arg)
			if !ok {
				log.Fatalf("Failed to parse argument %q as a blobref.", arg)
			}
			items = append(items, br)
		}
	}

	cl.InsecureTLS = *flagInsecureTLS
	tr := cl.TransportForConfig(&client.TransportConfig{
		Verbose: *flagHTTP,
	})
	httpStats, _ := tr.(*httputil.StatsTransport)
	cl.SetHTTPClient(&http.Client{Transport: tr})

	diskCacheFetcher, err := cacher.NewDiskCache(cl)
	if err != nil {
		log.Fatalf("Error setting up local disk cache: %v", err)
	}
	defer diskCacheFetcher.Clean()
	if *flagVerbose {
		log.Printf("Using temp blob cache directory %s", diskCacheFetcher.Root)
	}

	for _, br := range items {
		if *flagGraph {
			printGraph(diskCacheFetcher, br)
			return
		}
		if *flagCheck {
			// TODO: do HEAD requests checking if the blobs exists.
			log.Fatal("not implemented")
			return
		}
		if *flagOutput == "-" {
			var rc io.ReadCloser
			var err error
			if *flagContents {
				rc, err = schema.NewFileReader(diskCacheFetcher, br)
				if err == nil {
					rc.(*schema.FileReader).LoadAllChunks()
				}
			} else {
				rc, err = fetch(diskCacheFetcher, br)
			}
			if err != nil {
				log.Fatal(err)
			}
			defer rc.Close()
			if _, err := io.Copy(os.Stdout, rc); err != nil {
				log.Fatalf("Failed reading %q: %v", br, err)
			}
		} else {
			if err := smartFetch(diskCacheFetcher, *flagOutput, br); err != nil {
				log.Fatal(err)
			}
		}
	}

	if *flagVerbose {
		log.Printf("HTTP requests: %d\n", httpStats.Requests())
	}
}

func fetch(src blob.StreamingFetcher, br blob.Ref) (r io.ReadCloser, err error) {
	if *flagVerbose {
		log.Printf("Fetching %s", br.String())
	}
	r, _, err = src.FetchStreaming(br)
	if err != nil {
		return nil, fmt.Errorf("Failed to fetch %s: %s", br, err)
	}
	return r, err
}

// A little less than the sniffer will take, so we don't truncate.
const sniffSize = 900 * 1024

// smartFetch the things that blobs point to, not just blobs.
func smartFetch(src blob.StreamingFetcher, targ string, br blob.Ref) error {
	rc, err := fetch(src, br)
	if err != nil {
		return err
	}
	defer rc.Close()

	sniffer := index.NewBlobSniffer(br)
	_, err = io.CopyN(sniffer, rc, sniffSize)
	if err != nil && err != io.EOF {
		return err
	}

	sniffer.Parse()
	b, ok := sniffer.SchemaBlob()

	if !ok {
		if *flagVerbose {
			log.Printf("Fetching opaque data %v into %q", br, targ)
		}

		// opaque data - put it in a file
		f, err := os.Create(targ)
		if err != nil {
			return fmt.Errorf("opaque: %v", err)
		}
		defer f.Close()
		body, _ := sniffer.Body()
		r := io.MultiReader(bytes.NewReader(body), rc)
		_, err = io.Copy(f, r)
		return err
	}

	switch b.Type() {
	case "directory":
		dir := filepath.Join(targ, b.FileName())
		if *flagVerbose {
			log.Printf("Fetching directory %v into %s", br, dir)
		}
		if err := os.MkdirAll(dir, b.FileMode()); err != nil {
			return err
		}
		if err := setFileMeta(dir, b); err != nil {
			log.Print(err)
		}
		entries, ok := b.DirectoryEntries()
		if !ok {
			return fmt.Errorf("bad entries blobref in dir %v", b.BlobRef())
		}
		return smartFetch(src, dir, entries)
	case "static-set":
		if *flagVerbose {
			log.Printf("Fetching directory entries %v into %s", br, targ)
		}

		// directory entries
		const numWorkers = 10
		type work struct {
			br   blob.Ref
			errc chan<- error
		}
		members := b.StaticSetMembers()
		workc := make(chan work, len(members))
		defer close(workc)
		for i := 0; i < numWorkers; i++ {
			go func() {
				for wi := range workc {
					wi.errc <- smartFetch(src, targ, wi.br)
				}
			}()
		}
		var errcs []<-chan error
		for _, mref := range members {
			errc := make(chan error, 1)
			errcs = append(errcs, errc)
			workc <- work{mref, errc}
		}
		for _, errc := range errcs {
			if err := <-errc; err != nil {
				return err
			}
		}
		return nil
	case "file":
		seekFetcher := blob.SeekerFromStreamingFetcher(src)
		fr, err := schema.NewFileReader(seekFetcher, br)
		if err != nil {
			return fmt.Errorf("NewFileReader: %v", err)
		}
		fr.LoadAllChunks()
		defer fr.Close()

		name := filepath.Join(targ, b.FileName())

		if fi, err := os.Stat(name); err == nil && fi.Size() == fi.Size() {
			if *flagVerbose {
				log.Printf("Skipping %s; already exists.", name)
				return nil
			}
		}

		if *flagVerbose {
			log.Printf("Writing %s to %s ...", br, name)
		}

		f, err := os.Create(name)
		if err != nil {
			return fmt.Errorf("file type: %v", err)
		}
		defer f.Close()
		if _, err := io.Copy(f, fr); err != nil {
			return fmt.Errorf("Copying %s to %s: %v", br, name, err)
		}
		if err := setFileMeta(name, b); err != nil {
			log.Print(err)
		}
		return nil
	case "symlink":
		sf, ok := b.AsStaticFile()
		if !ok {
			return errors.New("blob is not a static file")
		}
		sl, ok := sf.AsStaticSymlink()
		if !ok {
			return errors.New("blob is not a symlink")
		}
		name := filepath.Join(targ, sl.FileName())
		if _, err := os.Lstat(name); err == nil {
			if *flagVerbose {
				log.Printf("Skipping creating symbolic link %s: A file with that name exists", name)
			}
			return nil
		}
		target := sl.SymlinkTargetString()
		if target == "" {
			return errors.New("symlink without target")
		}

<<<<<<< HEAD
=======
		// TODO (marete): The Go docs promise that everything
		// in pkg os should work the same everywhere. Not true
		// for os.Symlin() at the moment. See what to do for
		// windows here.
>>>>>>> 308389dd
		err := os.Symlink(target, name)
		// We won't call setFileMeta for a symlink because:
		// the permissions of a symlink do not matter and Go's
		// os.Chtimes always dereferences (does not act on the
		// symlink but its target).
		return err

	default:
		return errors.New("unknown blob type: " + b.Type())
	}
	panic("unreachable")
}

func setFileMeta(name string, blob *schema.Blob) error {
	err1 := os.Chmod(name, blob.FileMode())
	var err2 error
	if mt := blob.ModTime(); !mt.IsZero() {
		err2 = os.Chtimes(name, mt, mt)
	}
	// TODO: we previously did os.Chown here, but it's rarely wanted,
	// then the schema.Blob refactor broke it, so it's gone.
	// Add it back later once we care?
	for _, err := range []error{err1, err2} {
		if err != nil {
			return err
		}
	}
	return nil
}<|MERGE_RESOLUTION|>--- conflicted
+++ resolved
@@ -304,13 +304,10 @@
 			return errors.New("symlink without target")
 		}
 
-<<<<<<< HEAD
-=======
 		// TODO (marete): The Go docs promise that everything
 		// in pkg os should work the same everywhere. Not true
 		// for os.Symlin() at the moment. See what to do for
 		// windows here.
->>>>>>> 308389dd
 		err := os.Symlink(target, name)
 		// We won't call setFileMeta for a symlink because:
 		// the permissions of a symlink do not matter and Go's
