--- conflicted
+++ resolved
@@ -414,10 +414,7 @@
 }
 
 func TestStaticFileAndStaticSymlink(t *testing.T) {
-<<<<<<< HEAD
-=======
 	// TODO (marete): Split this into two test functions.
->>>>>>> 308389dd
 	fd, err := ioutil.TempFile("", "schema-test-")
 	if err != nil {
 		t.Fatalf("io.TempFile(): %v", err)
@@ -431,30 +428,17 @@
 	}
 
 	bb := NewCommonFileMap(fd.Name(), fi)
-<<<<<<< HEAD
-	bb = bb.SetType("file")
-	bb = bb.SetFileName(fd.Name())
-=======
 	bb.SetType("file")
 	bb.SetFileName(fd.Name())
->>>>>>> 308389dd
 	blob := bb.Blob()
 
 	sf, ok := blob.AsStaticFile()
 	if !ok {
 		t.Fatalf("Blob.AsStaticFile(): Unexpected return value: false")
 	}
-<<<<<<< HEAD
-	expectedStr := filepath.Base(fd.Name())
-	gotStr := sf.FileName()
-	if expectedStr != gotStr {
-		t.Fatalf("StaticFile.FileName(): Expected %s, got %s",
-			expectedStr, gotStr)
-=======
 	if want, got := filepath.Base(fd.Name()), sf.FileName(); want != got {
 		t.Fatalf("StaticFile.FileName(): Expected %s, got %s",
 			want, got)
->>>>>>> 308389dd
 	}
 
 	_, ok = sf.AsStaticSymlink()
@@ -477,15 +461,9 @@
 	}
 
 	bb = NewCommonFileMap(src, fi)
-<<<<<<< HEAD
-	bb = bb.SetType("symlink")
-	bb = bb.SetFileName(src)
-	bb = bb.SetSymlinkTarget(target)
-=======
 	bb.SetType("symlink")
 	bb.SetFileName(src)
 	bb.SetSymlinkTarget(target)
->>>>>>> 308389dd
 	blob = bb.Blob()
 
 	sf, ok = blob.AsStaticFile()
@@ -496,19 +474,6 @@
 	if !ok {
 		t.Fatalf("StaticFile.AsStaticSymlink(): Unexpected return value: false")
 	}
-<<<<<<< HEAD
-	expectedStr = filepath.Base(src)
-	gotStr = sl.FileName()
-	if expectedStr != gotStr {
-		t.Fatalf("StaticSymlink.FileName(): Expected %s, got %s",
-			expectedStr, gotStr)
-	}
-	expectedStr = target
-	gotStr = sl.SymlinkTargetString()
-	if expectedStr != gotStr {
-		t.Fatalf("StaticSymlink.SymlinkTargetString(): Expected %s, got %s", expectedStr, gotStr)
-=======
-
 	if want, got := filepath.Base(src), sl.FileName(); want != got {
 		t.Fatalf("StaticSymlink.FileName(): Expected %s, got %s",
 			want, got)
@@ -516,6 +481,5 @@
 
 	if want, got := target, sl.SymlinkTargetString(); got != want {
 		t.Fatalf("StaticSymlink.SymlinkTargetString(): Expected %s, got %s", want, got)
->>>>>>> 308389dd
 	}
 }