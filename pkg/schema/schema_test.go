/*
Copyright 2011 Google Inc.

Licensed under the Apache License, Version 2.0 (the "License");
you may not use this file except in compliance with the License.
You may obtain a copy of the License at

     http://www.apache.org/licenses/LICENSE-2.0

Unless required by applicable law or agreed to in writing, software
distributed under the License is distributed on an "AS IS" BASIS,
WITHOUT WARRANTIES OR CONDITIONS OF ANY KIND, either express or implied.
See the License for the specific language governing permissions and
limitations under the License.
*/

package schema

import (
	"encoding/json"
	"io/ioutil"
	"os"
	"path/filepath"
<<<<<<< HEAD
	"reflect"
=======
	"runtime"
>>>>>>> cc20988a
	"strings"
	"syscall"
	"testing"
	"time"

	"camlistore.org/pkg/blob"
	. "camlistore.org/pkg/test/asserts"
)

const kExpectedHeader = `{"camliVersion"`

func TestJSON(t *testing.T) {
	fileName := "schema_test.go"
	fi, _ := os.Lstat(fileName)
	m := NewCommonFileMap(fileName, fi)
	json, err := m.JSON()
	if err != nil {
		t.Fatalf("Unexpected error: %v", err)
	}
	t.Logf("Got json: [%s]\n", json)
	// TODO: test it parses back

	if !strings.HasPrefix(json, kExpectedHeader) {
		t.Errorf("JSON does't start with expected header.")
	}

}

func TestRegularFile(t *testing.T) {
	fileName := "schema_test.go"
	fi, err := os.Lstat(fileName)
	AssertNil(t, err, "schema_test.go stat")
	m := NewCommonFileMap("schema_test.go", fi)
	json, err := m.JSON()
	if err != nil {
		t.Fatalf("Unexpected error: %v", err)
	}
	t.Logf("Got json for regular file: [%s]\n", json)
}

func TestSymlink(t *testing.T) {
	// We create the symlink now because make.go does not mirror
	// symlinks properly, and it is less intrusive to do that here.
	defer os.RemoveAll("testdata")
	err := os.Mkdir("testdata", 0755)
	AssertNil(t, err, "Mkdir")
	err = os.Chdir("testdata")
	AssertNil(t, err, "Chdir")
	err = os.Symlink("test-target", "test-symlink")
	AssertNil(t, err, "creating test-symlink")
	err = os.Chdir("..")
	AssertNil(t, err, "Chdir")
	fileName := filepath.Join("testdata", "test-symlink")
	fi, err := os.Lstat(fileName)
	AssertNil(t, err, "test-symlink stat")
	m := NewCommonFileMap(fileName, fi)
	json, err := m.JSON()
	if err != nil {
		t.Fatalf("Unexpected error: %v", err)
	}
	t.Logf("Got json for symlink file: [%s]\n", json)
}

type mixPartsTest struct {
	json, expected string
}

func TestStringFromMixedArray(t *testing.T) {
	tests := []mixPartsTest{
		{`["brad"]`, "brad"},
		{`["brad", 32, 70]`, "brad F"},
		{`["brad", "fitz"]`, "bradfitz"},
		{`["Am", 233, "lie.jpg"]`, "Am\xe9lie.jpg"},
	}
	for idx, test := range tests {
		var v []interface{}
		if err := json.Unmarshal([]byte(test.json), &v); err != nil {
			t.Fatalf("invalid JSON in test %d", idx)
		}
		got := stringFromMixedArray(v)
		if got != test.expected {
			t.Errorf("test %d got %q; expected %q", idx, got, test.expected)
		}
	}
}

type mixedFromStringTest struct {
	input    string
	expected []interface{}
}

func TestMixedArrayFromString(t *testing.T) {
	tests := []mixedFromStringTest{
		{"brad", []interface{}{"brad"}},
		{"Am\xe9lie.jpg", []interface{}{"Am", byte(233), "lie.jpg"}},
		{"Shakin\xe2\xb4 Going\xe2\xb4 On.mp3",
			[]interface{}{"Shakin", byte(0xe2), byte(0xb4),
				" Going", byte(0xe2), byte(0xb4), " On.mp3"}},
		{"Se\xf1orita", []interface{}{"Se", byte(0xf1), "orita"}},
		{"\xf1ABC", []interface{}{byte(0xf1), "ABC"}},
	}

	for _, tt := range tests {
		got := mixedArrayFromString(tt.input)
		if !reflect.DeepEqual(tt.expected, got) {
			t.Fatalf("Expected %+v, got %+v", tt.expected, got)
		}
	}
}

func TestRFC3339(t *testing.T) {
	tests := []string{
		"2012-05-13T15:02:47Z",
		"2012-05-13T15:02:47.1234Z",
		"2012-05-13T15:02:47.123456789Z",
	}
	for _, in := range tests {
		tm, err := time.Parse(time.RFC3339, in)
		if err != nil {
			t.Errorf("error parsing %q", in)
			continue
		}
		if out := RFC3339FromTime(tm); in != out {
			t.Errorf("RFC3339FromTime(%q) = %q; want %q", in, out, in)
		}
	}
}

func TestBlobFromReader(t *testing.T) {
	br := blob.MustParse("sha1-f1d2d2f924e986ac86fdf7b36c94bcdf32beec15")
	blob, err := BlobFromReader(br, strings.NewReader(`{"camliVersion": 1, "camliType": "foo"}  `))
	if err != nil {
		t.Error(err)
	} else if blob.Type() != "foo" {
		t.Errorf("got type %q; want foo", blob.Type())
	}

	blob, err = BlobFromReader(br, strings.NewReader(`{"camliVersion": 1, "camliType": "foo"}  X  `))
	if err == nil {
		// TODO(bradfitz): fix this somehow. Currently encoding/json's
		// decoder over-reads.
		// See: https://code.google.com/p/go/issues/detail?id=1955 ,
		// which was "fixed", but not really.
		t.Logf("TODO(bradfitz): make sure bogus non-whitespace after the JSON object causes an error.")
	}
}

func TestAttribute(t *testing.T) {
	tm := time.Unix(123, 456)
	br := blob.MustParse("xxx-1234")
	tests := []struct {
		bb   *Builder
		want string
	}{
		{
			bb: NewSetAttributeClaim(br, "attr1", "val1"),
			want: `{"camliVersion": 1,
  "attribute": "attr1",
  "camliType": "claim",
  "claimDate": "1970-01-01T00:02:03.000000456Z",
  "claimType": "set-attribute",
  "permaNode": "xxx-1234",
  "value": "val1"
}`,
		},
		{
			bb: NewAddAttributeClaim(br, "tag", "funny"),
			want: `{"camliVersion": 1,
  "attribute": "tag",
  "camliType": "claim",
  "claimDate": "1970-01-01T00:02:03.000000456Z",
  "claimType": "add-attribute",
  "permaNode": "xxx-1234",
  "value": "funny"
}`,
		},
		{
			bb: NewDelAttributeClaim(br, "attr1", "val1"),
			want: `{"camliVersion": 1,
  "attribute": "attr1",
  "camliType": "claim",
  "claimDate": "1970-01-01T00:02:03.000000456Z",
  "claimType": "del-attribute",
  "permaNode": "xxx-1234",
  "value": "val1"
}`,
		},
		{
			bb: NewDelAttributeClaim(br, "attr2", ""),
			want: `{"camliVersion": 1,
  "attribute": "attr2",
  "camliType": "claim",
  "claimDate": "1970-01-01T00:02:03.000000456Z",
  "claimType": "del-attribute",
  "permaNode": "xxx-1234"
}`,
		},
		{
			bb: newClaim(&claimParam{
				permanode: br,
				claimType: SetAttributeClaim,
				attribute: "foo",
				value:     "bar",
			}, &claimParam{
				permanode: br,
				claimType: DelAttributeClaim,
				attribute: "foo",
				value:     "specific-del",
			}, &claimParam{
				permanode: br,
				claimType: DelAttributeClaim,
				attribute: "foo",
			}),
			want: `{"camliVersion": 1,
  "camliType": "claim",
  "claimDate": "1970-01-01T00:02:03.000000456Z",
  "claimType": "multi",
  "claims": [
    {
      "attribute": "foo",
      "claimType": "set-attribute",
      "permaNode": "xxx-1234",
      "value": "bar"
    },
    {
      "attribute": "foo",
      "claimType": "del-attribute",
      "permaNode": "xxx-1234",
      "value": "specific-del"
    },
    {
      "attribute": "foo",
      "claimType": "del-attribute",
      "permaNode": "xxx-1234"
    }
  ]
}`,
		},
	}
	for i, tt := range tests {
		tt.bb.SetClaimDate(tm)
		got, err := tt.bb.JSON()
		if err != nil {
			t.Errorf("%d. JSON error = %v", i, err)
			continue
		}
		if got != tt.want {
			t.Errorf("%d.\t got:\n%s\n\twant:q\n%s", i, got, tt.want)
		}
	}
}

func TestDeleteClaim(t *testing.T) {
	tm := time.Unix(123, 456)
	br := blob.MustParse("xxx-1234")
	delTest := struct {
		bb   *Builder
		want string
	}{
		bb: NewDeleteClaim(br),
		want: `{"camliVersion": 1,
  "camliType": "claim",
  "claimDate": "1970-01-01T00:02:03.000000456Z",
  "claimType": "delete",
  "target": "xxx-1234"
}`,
	}
	delTest.bb.SetClaimDate(tm)
	got, err := delTest.bb.JSON()
	if err != nil {
		t.Fatalf("JSON error = %v", err)
	}
	if got != delTest.want {
		t.Fatalf("got:\n%s\n\twant:q\n%s", got, delTest.want)
	}
}

func TestAsClaimAndAsShare(t *testing.T) {
	br := blob.MustParse("xxx-1234")
	signer := blob.MustParse("yyy-5678")

	bb := NewSetAttributeClaim(br, "title", "Test Title")
	bb = bb.SetSigner(signer)
	bb = bb.SetClaimDate(time.Now())
	c1 := bb.Blob()
	c1.ss.Sig = "non-null-sig" // required by AsShare

	bb = NewShareRef(ShareHaveRef, br, true)
	bb = bb.SetSigner(signer)
	bb = bb.SetClaimDate(time.Now())
	c2 := bb.Blob()
	c2.ss.Sig = "non-null-sig" // required by AsShare

	if !br.Valid() {
		t.Error("Blobref not valid")
	}

	_, ok := c1.AsClaim()
	if !ok {
		t.Error("Claim 1 not returned as claim")
	}

	_, ok = c2.AsClaim()
	if !ok {
		t.Error("Claim 2 not returned as claim")
	}

	s, ok := c1.AsShare()
	if ok {
		t.Error("Title claim returned share", s)
	}

	s, ok = c2.AsShare()
	if !ok {
		t.Error("Share claim failed to return share")
	}
}

func TestShareExpiration(t *testing.T) {
	defer func() { clockNow = time.Now }()
	b, err := BlobFromReader(
		blob.MustParse("sha1-64ffa72fa9bcb2f825e7ed40b9451e5cadca4c2c"),
		strings.NewReader(`{"camliVersion": 1,
  "authType": "haveref",
  "camliSigner": "sha1-f2b0b7da718b97ce8c31591d8ed4645c777f3ef4",
  "camliType": "claim",
  "claimDate": "2013-09-08T23:58:53.656549677Z",
  "claimType": "share",
  "expires": "2013-09-09T23:58:53.65658012Z",
  "target": "sha1-f1d2d2f924e986ac86fdf7b36c94bcdf32beec15",
  "transitive": false
,"camliSig":"wsBcBAABCAAQBQJSLQ89CRApMaZ8JvWr2gAAcuEIABRQolhn+yKksfaBx6oLo18NWvWQ+aYweF+5Gu0TH0Ixur7t1o5HFtFSSfFISyggSZDJSjsxoxaawhWrvCe9dZuU2s/zgRpgUtd2xmBt82tLOn9JidnUavsNGFXbfCwdUBSkzN0vDYLmgXW0VtiybB354uIKfOInZor2j8Mq0p6pkWzK3qq9W0dku7iE96YFaTb4W7eOikqoSC6VpjC1/4MQWOYRHLcPcIEY6xJ8es2sYMMSNXuVaR9nMupz8ZcTygP4jh+lPR1OH61q/FSjpRp7GKt4wZ1PknYjMbnpIzVjiSz0MkYd65bpZwuPOwZh/h2kHW7wvHNQZfWUJHEsOAI==J2ID"}`),
	)
	if err != nil {
		t.Fatal(err)
	}
	s, ok := b.AsShare()
	if !ok {
		t.Fatal("expected share")
	}
	clockNow = func() time.Time { return time.Unix(100, 0) }
	if s.IsExpired() {
		t.Error("expected not expired")
	}
	clockNow = func() time.Time { return time.Unix(1378687181+2*86400, 0) }
	if !s.IsExpired() {
		t.Error("expected expired")
	}

	// And without an expiration time:
	b, err = BlobFromReader(
		blob.MustParse("sha1-931875ec6b8d917b7aae9f672f4f92de1ffaeeb1"),
		strings.NewReader(`{"camliVersion": 1,
  "authType": "haveref",
  "camliSigner": "sha1-f2b0b7da718b97ce8c31591d8ed4645c777f3ef4",
  "camliType": "claim",
  "claimDate": "2013-09-09T01:01:09.907842963Z",
  "claimType": "share",
  "target": "sha1-64ffa72fa9bcb2f825e7ed40b9451e5cadca4c2c",
  "transitive": false
,"camliSig":"wsBcBAABCAAQBQJSLR3VCRApMaZ8JvWr2gAA14kIAKmi5rCI5JTBvHbBuAu7wPVA87BLXm/BaD6zjqOENB4U8B+6KxyuT6KXe9P591IDXdZmJTP5tesbLtKw0iAWiRf2ea0Y7Ms3K77nLnSZM5QIOzb4aQKd1668p/5KqU3VfNayoHt69YkXyKBkqyEPjHINzC03QuLz5NIEBMYJaNqKKtEtSgh4gG8BBYq5qQzdKFg/Hx7VhkhW1y/1wwGSFJjaiPFMIJsF4d/gaO01Ip7XLro63ccyCy81tqKHnVjv0uULmZdbpgd3RHGGSnW3c9BfqkGvc3Wl11UQKzqc9OT+WTAWp8TXg6bLES9sQNzerx2wUfjKB9J4Yrk14iBfjl8==AynO"}`),
	)
	if err != nil {
		t.Fatal(err)
	}
	s, ok = b.AsShare()
	if !ok {
		t.Fatal("expected share")
	}
	clockNow = func() time.Time { return time.Unix(100, 0) }
	if s.IsExpired() {
		t.Error("expected not expired")
	}
	clockNow = func() time.Time { return time.Unix(1378687181+2*86400, 0) }
	if s.IsExpired() {
		t.Error("expected not expired")
	}
}

// camlistore.org/issue/305
func TestIssue305(t *testing.T) {
	var in = `{"camliVersion": 1,
  "camliType": "file",
  "fileName": "2012-03-10 15.03.18.m4v",
  "parts": [
    {
      "bytesRef": "sha1-c76d8b17b887c207875e61a77b7eccc60289e61c",
      "size": 20032564
    }
  ]
}`
	var ss superset
	if err := json.NewDecoder(strings.NewReader(in)).Decode(&ss); err != nil {
		t.Fatal(err)
	}
	inref := blob.SHA1FromString(in)
	blob, err := BlobFromReader(inref, strings.NewReader(in))
	if err != nil {
		t.Fatal(err)
	}
	if blob.BlobRef() != inref {
		t.Error("original ref = %s; want %s", blob.BlobRef(), inref)
	}
	bb := blob.Builder()
	jback, err := bb.JSON()
	if err != nil {
		t.Fatal(err)
	}
	if jback != in {
		t.Errorf("JSON doesn't match:\n got: %q\nwant: %q\n", jback, in)
	}
	out := bb.Blob()
	if got := out.BlobRef(); got != inref {
		t.Errorf("cloned ref = %v; want %v", got, inref)
	}
}

func TestStaticFileAndStaticSymlink(t *testing.T) {
	// TODO (marete): Split this into two test functions.
	fd, err := ioutil.TempFile("", "schema-test-")
	if err != nil {
		t.Fatalf("io.TempFile(): %v", err)
	}
	defer os.Remove(fd.Name())
	defer fd.Close()

	fi, err := os.Lstat(fd.Name())
	if err != nil {
		t.Fatalf("os.Lstat(): %v", err)
	}

	bb := NewCommonFileMap(fd.Name(), fi)
	bb.SetType("file")
	bb.SetFileName(fd.Name())
	blob := bb.Blob()

	sf, ok := blob.AsStaticFile()
	if !ok {
		t.Fatalf("Blob.AsStaticFile(): Unexpected return value: false")
	}
	if want, got := filepath.Base(fd.Name()), sf.FileName(); want != got {
		t.Fatalf("StaticFile.FileName(): Expected %s, got %s",
			want, got)
	}

	_, ok = sf.AsStaticSymlink()
	if ok {
		t.Fatalf("StaticFile.AsStaticSymlink(): Unexpected return value: true")
	}

	dir, err := ioutil.TempDir("", "schema-test-")
	if err != nil {
		t.Fatalf("ioutil.TempDir(): %v", err)
	}
	defer os.RemoveAll(dir)

	target := "bar"
	src := filepath.Join(dir, "foo")
	err = os.Symlink(target, src)
	fi, err = os.Lstat(src)
	if err != nil {
		t.Fatalf("os.Lstat():  %v", err)
	}

	bb = NewCommonFileMap(src, fi)
	bb.SetType("symlink")
	bb.SetFileName(src)
	bb.SetSymlinkTarget(target)
	blob = bb.Blob()

	sf, ok = blob.AsStaticFile()
	if !ok {
		t.Fatalf("Blob.AsStaticFile(): Unexpected return value: false")
	}
	sl, ok := sf.AsStaticSymlink()
	if !ok {
		t.Fatalf("StaticFile.AsStaticSymlink(): Unexpected return value: false")
	}
	if want, got := filepath.Base(src), sl.FileName(); want != got {
		t.Fatalf("StaticSymlink.FileName(): Expected %s, got %s",
			want, got)
	}

	if want, got := target, sl.SymlinkTargetString(); got != want {
		t.Fatalf("StaticSymlink.SymlinkTargetString(): Expected %s, got %s", want, got)
	}
}

func TestStaticFIFO(t *testing.T) {
	if runtime.GOOS == "windows" {
		t.SkipNow()
	}

	tdir, err := ioutil.TempDir("", "schema-test-")
	if err != nil {
		t.Fatalf("ioutil.TempDir(): %v", err)
	}
	defer os.RemoveAll(tdir)

	fifoPath := filepath.Join(tdir, "fifo")
	err = syscall.Mkfifo(fifoPath, 0660)
	if err != nil {
		t.Fatalf("syscall.Mkfifo(): %v", err)
	}

	fi, err := os.Lstat(fifoPath)
	if err != nil {
		t.Fatalf("os.Lstat(): %v", err)
	}

	bb := NewCommonFileMap(fifoPath, fi)
	bb.SetType("FIFO")
	bb.SetFileName(fifoPath)
	blob := bb.Blob()
	t.Logf("Got JSON for FIFO: %s\n", blob.JSON())

	sf, ok := blob.AsStaticFile()
	if !ok {
		t.Fatalf("Blob.AsStaticFile(): Expected true, got false")
	}
	_, ok = sf.AsStaticFIFO()
	if !ok {
		t.Fatalf("StaticFile.AsStaticFIFO(): Expected true, got false")
	}
}<|MERGE_RESOLUTION|>--- conflicted
+++ resolved
@@ -21,11 +21,8 @@
 	"io/ioutil"
 	"os"
 	"path/filepath"
-<<<<<<< HEAD
 	"reflect"
-=======
 	"runtime"
->>>>>>> cc20988a
 	"strings"
 	"syscall"
 	"testing"
